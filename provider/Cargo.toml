[package]
name = "provider"
version = "0.6.1"
authors = ["Kit Ewbank <Kit_Ewbank@hotmail.com>"]
edition = "2018"
license = "Apache-2.0"
readme = "README.md"

[dependencies]
log = "0.4.8"
anyhow = "1.0.28"
wascc-codec = "0.6.0"
reqwest = { version = "0.10.4", features = ["blocking", "json"] }
<<<<<<< HEAD
serde = "1.0.105"
serde_json = "1.0.50"
codec = { path = "../codec" }
aws_lambda_events = "0.2.7"
base64 = "0.12.0"
url = "2.1.1"
=======
serde = "1.0.106"
serde_json = "1.0.51"
codec = { path = "../codec" }
>>>>>>> 5b442cc4
<|MERGE_RESOLUTION|>--- conflicted
+++ resolved
@@ -11,15 +11,9 @@
 anyhow = "1.0.28"
 wascc-codec = "0.6.0"
 reqwest = { version = "0.10.4", features = ["blocking", "json"] }
-<<<<<<< HEAD
-serde = "1.0.105"
-serde_json = "1.0.50"
+serde = "1.0.106"
+serde_json = "1.0.51"
 codec = { path = "../codec" }
 aws_lambda_events = "0.2.7"
 base64 = "0.12.0"
-url = "2.1.1"
-=======
-serde = "1.0.106"
-serde_json = "1.0.51"
-codec = { path = "../codec" }
->>>>>>> 5b442cc4
+url = "2.1.1"