// Copyright 2015-2020 Capital One Services, LLC
//
// Licensed under the Apache License, Version 2.0 (the "License");
// you may not use this file except in compliance with the License.
// You may obtain a copy of the License at
//
// http://www.apache.org/licenses/LICENSE-2.0
//
// Unless required by applicable law or agreed to in writing, software
// distributed under the License is distributed on an "AS IS" BASIS,
// WITHOUT WARRANTIES OR CONDITIONS OF ANY KIND, either express or implied.
// See the License for the specific language governing permissions and
// limitations under the License.

//
// waSCC AWS Lambda Runtime Provider
//

#[macro_use]
extern crate anyhow;
#[macro_use]
extern crate log;

use env_logger;
use std::collections::HashMap;
use std::env;
use wascc_codec::capabilities::{CapabilityProvider, Dispatcher, NullDispatcher};
use wascc_codec::core::{CapabilityConfiguration, OP_BIND_ACTOR, OP_REMOVE_ACTOR};
use wascc_codec::{deserialize, serialize};

use std::error::Error;
use std::sync::{Arc, RwLock};
use std::thread;

mod lambda;

const CAPABILITY_ID: &str = "awslambda:runtime";

<<<<<<< HEAD
=======
// Until better configuration support in 0.6.0.
//capability_provider!(AwsLambdaRuntimeProvider, AwsLambdaRuntimeProvider::new);

>>>>>>> 91d15107
/// Represents a waSCC AWS Lambda runtime provider.
pub struct AwsLambdaRuntimeProvider {
    dispatcher: Arc<RwLock<Box<dyn Dispatcher>>>,
    shutdown: Arc<RwLock<HashMap<String, bool>>>,
}

/// Polls the Lambda event machinery.
struct Poller {
    client: lambda::Client,
    dispatcher: Arc<RwLock<Box<dyn Dispatcher>>>,
    module_id: String,
    shutdown: Arc<RwLock<HashMap<String, bool>>>,
}

impl Default for AwsLambdaRuntimeProvider {
    // Returns the default value for `AwsLambdaRuntimeProvider`.
    fn default() -> Self {
        if env_logger::try_init().is_err() {
            debug!("Logger already intialized");
        }

        AwsLambdaRuntimeProvider {
            dispatcher: Arc::new(RwLock::new(Box::new(NullDispatcher::new()))),
            shutdown: Arc::new(RwLock::new(HashMap::new())),
        }
    }
}

impl AwsLambdaRuntimeProvider {
    /// Creates a new, empty `AwsLambdaRuntimeProvider`.
    pub fn new() -> Self {
        Self::default()
    }

    /// Starts polling the Lambda event machinery.
    fn start_polling(&self, config: CapabilityConfiguration) -> anyhow::Result<()> {
        debug!("awslambda:runtime start_polling");

        let dispatcher = Arc::clone(&self.dispatcher);
        let endpoint = match config.values.get("AWS_LAMBDA_RUNTIME_API") {
            Some(ep) => String::from(ep),
            None => {
                return Err(anyhow!(
                    "Missing configuration value: AWS_LAMBDA_RUNTIME_API"
                ))
            }
        };
        let module_id = config.module;
        let shutdown = Arc::clone(&self.shutdown);
        thread::spawn(move || {
            info!("Starting poller for actor {}", module_id);

            // Initialize this poller's shutdown flag.
            shutdown.write().unwrap().insert(module_id.clone(), false);

            let poller = Poller::new(&module_id, &endpoint, dispatcher, shutdown);
            poller.run();
        });

        Ok(())
    }

    /// Stops any running Lambda poller.
    fn stop_polling(&self, config: CapabilityConfiguration) -> anyhow::Result<()> {
        debug!("awslambda:runtime stop_polling");

        let module_id = &config.module;
        {
            let mut lock = self.shutdown.write().unwrap();
            if !lock.contains_key(module_id) {
                error!(
                    "Received request to stop poller for unknown actor {}. Ignoring",
                    module_id
                );
                return Ok(());
            }
            *lock.get_mut(module_id).unwrap() = true;
        }
        {
            let mut lock = self.shutdown.write().unwrap();
            lock.remove(module_id).unwrap();
        }

        Ok(())
    }
}

impl CapabilityProvider for AwsLambdaRuntimeProvider {
    /// Returns the capability ID in the formated `namespace:id`.
    fn capability_id(&self) -> &'static str {
        CAPABILITY_ID
    }

    /// Called when the host runtime is ready and has configured a dispatcher.
    fn configure_dispatch(&self, dispatcher: Box<dyn Dispatcher>) -> Result<(), Box<dyn Error>> {
        debug!("awslambda:runtime configure_dispatch");

        let mut lock = self.dispatcher.write().unwrap();
        *lock = dispatcher;

        Ok(())
    }

    /// Called by the host runtime when an actor is requesting a command be executed.
    fn handle_call(&self, actor: &str, op: &str, msg: &[u8]) -> Result<Vec<u8>, Box<dyn Error>> {
        info!("awslambda:runtime handle_call `{}` from `{}`", op, actor);

        match op {
            OP_BIND_ACTOR if actor == "system" => self.start_polling(deserialize(msg)?)?,
            OP_REMOVE_ACTOR if actor == "system" => self.stop_polling(deserialize(msg)?)?,
            _ => return Err(format!("Unsupported operation: {}", op).into()),
        }

        Ok(vec![])
    }

    /// Returns the human-readable, friendly name of this capability provider.
    fn name(&self) -> &'static str {
        "waSCC AWS Lambda runtime provider"
    }
}

impl Poller {
    /// Creates a new `Poller`.
    fn new(
        module_id: &str,
        endpoint: &str,
        dispatcher: Arc<RwLock<Box<dyn Dispatcher>>>,
        shutdown: Arc<RwLock<HashMap<String, bool>>>,
    ) -> Self {
        Poller {
            client: lambda::Client::new(endpoint),
            dispatcher,
            module_id: module_id.into(),
            shutdown,
        }
    }

    /// Runs the poller until shutdown.
    fn run(&self) {
        loop {
            if self.shutdown() {
                break;
            }

            // Get next event.
            debug!("Poller get next event");
            let event = match self.client.next_invocation_event() {
                Err(err) => {
                    error!("{}", err);
                    continue;
                }
                Ok(evt) => match evt {
                    None => continue,
                    Some(event) => event,
                },
            };
            let request_id = match event.request_id() {
                None => {
                    warn!("Missing request ID");
                    continue;
                }
                Some(request_id) => request_id,
            };

            // Set for the X-Ray SDK.
            if let Some(trace_id) = event.trace_id() {
                env::set_var("_X_AMZN_TRACE_ID", trace_id);
            }

            // Call handler.
            debug!("Poller call handler");
            let handler_resp = {
                let event = codec::Event {
                    body: event.body().to_vec(),
                };
                let buf = serialize(event).unwrap();
                let lock = self.dispatcher.read().unwrap();
                lock.dispatch(&self.module_id, codec::OP_HANDLE_EVENT, &buf)
            };
            // Handle response or error.
            match handler_resp {
                Ok(r) => {
                    let r = deserialize::<codec::Response>(r.as_slice()).unwrap();
                    let resp = lambda::InvocationResponse::new(r.body, request_id);
                    debug!("Poller send response");
                    match self.client.send_invocation_response(resp) {
                        Ok(_) => {}
                        Err(e) => error!("Unable to send invocation response: {}", e),
                    }
                }
                Err(e) => {
                    error!("Guest failed to handle Lambda event: {}", e);
                    let err = lambda::InvocationError::new(e, request_id);
                    debug!("Poller send error");
                    match self.client.send_invocation_error(err) {
                        Ok(_) => {}
                        Err(e) => error!("Unable to send invocation error: {}", e),
                    }
                }
            }
        }
    }

    // Returns whether the shutdown flag is set.
    fn shutdown(&self) -> bool {
        *self.shutdown.read().unwrap().get(&self.module_id).unwrap()
    }
}<|MERGE_RESOLUTION|>--- conflicted
+++ resolved
@@ -36,12 +36,6 @@
 
 const CAPABILITY_ID: &str = "awslambda:runtime";
 
-<<<<<<< HEAD
-=======
-// Until better configuration support in 0.6.0.
-//capability_provider!(AwsLambdaRuntimeProvider, AwsLambdaRuntimeProvider::new);
-
->>>>>>> 91d15107
 /// Represents a waSCC AWS Lambda runtime provider.
 pub struct AwsLambdaRuntimeProvider {
     dispatcher: Arc<RwLock<Box<dyn Dispatcher>>>,
